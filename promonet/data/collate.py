--- conflicted
+++ resolved
@@ -71,14 +71,7 @@
             lengths[index].item())
 
         # Prepare phoneme features
-<<<<<<< HEAD
         padded_phonemes[i, ..., :feature_lengths[i]] = phonemes[index]
-=======
-        if promonet.MODEL == 'vits':
-            padded_phonemes[i, :feature_lengths[i]] = phonemes[index]
-        else:
-            padded_phonemes[i, :, :feature_lengths[i]] = phonemes[index]
->>>>>>> 5827e9ad
 
         # Prepare prosody features
         padded_pitch[i, :spectrogram_lengths[i]] = pitch[index]
