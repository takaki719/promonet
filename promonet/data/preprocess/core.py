--- conflicted
+++ resolved
@@ -1,12 +1,9 @@
-<<<<<<< HEAD
 import functools
 from pathlib import Path
 import os
 import multiprocessing as mp
 
-=======
 import ppgs
->>>>>>> 96ec819a
 import pysodic
 import tqdm
 import pyfoal
