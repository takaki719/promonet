import functools
from pathlib import Path
import os
import multiprocessing as mp

import ppgs
import pysodic
<<<<<<< HEAD
import tqdm
import pyfoal
import pypar
import torchaudio
=======
import penn
>>>>>>> 1aa0ad95

import promonet



###############################################################################
# Constants
###############################################################################


ALL_FEATURES = ['ppg', 'prosody', 'spectrogram']


###############################################################################
# Data preprocessing
###############################################################################

@promonet.notify.notify_on_finish('preprocess')
def datasets(datasets, features=ALL_FEATURES, gpu=None):
    """Preprocess a dataset"""
    for dataset in datasets:

        # Get cache directory
        directory = promonet.CACHE_DIR / dataset

        # Get text and audio files for this speaker
        audio_files = sorted(list(directory.rglob('*.wav')))
        audio_files = [file for file in audio_files if '-' in file.stem]
        text_files = [
            file.parent / f'{file.stem[:-4]}.txt' for file in audio_files]

        # Preprocess files
        from_files_to_files(audio_files, text_files, features, gpu)


def from_files_to_files(
    audio_files,
    text_files=None,
    features=ALL_FEATURES,
    gpu=None):
    """Preprocess from files"""
    # Preprocess spectrograms
    if 'spectrogram' in features:
        spectrogram_files = [
            file.parent / f'{file.stem}-spectrogram.pt'
            for file in audio_files]
        promonet.data.preprocess.spectrogram.from_files_to_files(
            audio_files,
            spectrogram_files)

    # Preprocess phonetic posteriorgrams
    if 'ppg' in features:
        if promonet.PPG_MODEL is None:
            ppg_files = [
                file.parent / f'{file.stem}-ppg.pt' for file in audio_files]
            promonet.data.preprocess.ppg.from_files_to_files(
                audio_files,
                ppg_files,
                gpu)
        else:
            if '-latents' in promonet.PPG_MODEL:
                latent_files = [
                file.parent / f'{file.stem}-{promonet.PPG_MODEL}.pt' for file in audio_files]
                ppgs.preprocess.from_files_to_files(
                    audio_files,
                    latent_files,
                    features=[promonet.PPG_MODEL.split('-')[0]],
                    gpu=gpu,
                    num_workers=promonet.NUM_WORKERS
                )
            elif '-ppg' in promonet.PPG_MODEL:
                ppg_files = [
                    file.parent / f'{file.stem}-{promonet.PPG_MODEL}.pt' for file in audio_files]
                ppgs.from_files_to_files(
                    audio_files,
                    ppg_files,
                    representation=ppgs.REPRESENTATION,
                    gpu=gpu,
                    num_workers=promonet.NUM_WORKERS
                )
            else:
                raise ValueError(f'unknown PPG_MODEL: {promonet.PPG_MODEL}')

    # Preprocess prosody features
    if 'prosody' in features:
        print(f"starting prosody preprocessing {len(audio_files)} audio files")
        prefixes = [file.parent / file.stem for file in audio_files]
<<<<<<< HEAD

        hopsize=promonet.HOPSIZE / promonet.SAMPLE_RATE

        extraction_fn = functools.partial(
            pysodic.from_file_to_file,
            hopsize=hopsize,
            window_size=promonet.WINDOW_SIZE / promonet.SAMPLE_RATE,
            voicing_threshold=0.,
            gpu=gpu)
        iterator = tqdm.tqdm(
            zip(audio_files, prefixes),
            total=len(audio_files),
            dynamic_ncols=True,
            desc='pysodic')
        for audio_file, output_prefix in iterator:
            extraction_fn(audio_file, output_prefix)

        # Extract forced alignments
        alignment_files = [
            Path(f'{prefix}.TextGrid') for prefix in prefixes]
        # Default to using all cpus
        num_workers = max(min(len(text_files) // 2, os.cpu_count() // 2), 1)

        # Launch multiprocessed P2FA alignment
        align_fn = functools.partial(pyfoal_one_file)
        iterator = zip(text_files, audio_files, alignment_files)
        with mp.get_context('spawn').Pool(num_workers) as pool:
            failed = pool.starmap(align_fn, iterator)
        failed = [i for i in failed if i is not None]
        if failed:
            print(f"Manually generating {len(failed)} failed alignments")
            #Assume all failed are augmented files
            for file in failed:
                good_textgrid = file.parent / f'{file.stem[:-4]}-100.TextGrid'
                ratio = int(file.stem[-3:]) / 100.
                alignment = pypar.Alignment(good_textgrid)
                durations = [phoneme.duration() for phoneme in alignment.phonemes()]
                new_durations = [duration / ratio for duration in durations]
                alignment.update(durations=new_durations)
                alignment.save(file.parent / f'{file.stem}.TextGrid')
            
        # Get exact lengths derived from audio files to avoid length
        # mismatch due to floating-point vs integer hopsize
        lengths = [
            int(
                torchaudio.info(file).num_frames //
                (torchaudio.info(file).sample_rate * hopsize)
            )
            for file in audio_files]

        # Convert alignments to indices
        indices_files = [
            file.parent / f'{file.stem}-phonemes.pt'
            for file in alignment_files]
        pysodic.alignment_files_to_indices_files(
            alignment_files,
            indices_files,
            lengths,
            hopsize)
        

        # pysodic.from_files_to_files(
        #     audio_files,
        #     prefixes,
        #     text_files,
        #     promonet.HOPSIZE / promonet.SAMPLE_RATE,
        #     promonet.WINDOW_SIZE / promonet.SAMPLE_RATE,
        #     voicing_threshold=0.,
        #     gpu=gpu)

def pyfoal_one_file(text_file, audio_file, output_file):
    try:
        pyfoal.baselines.p2fa.from_file_to_file(text_file, audio_file, output_file)
    except IndexError:
        return audio_file
=======
        pysodic.from_files_to_files(
            audio_files,
            prefixes,
            # text_files,
            hopsize=promonet.HOPSIZE / promonet.SAMPLE_RATE,
            window_size=promonet.WINDOW_SIZE / promonet.SAMPLE_RATE,
            voicing_threshold=0.1625,
            gpu=gpu)
    if 'pitch' in features:
        print(f"starting pitch preprocessing {len(audio_files)} audio files")
        prefixes = [file.parent / file.stem for file in audio_files]
        penn.from_files_to_files(
            audio_files,
            prefixes,
            hopsize=promonet.HOPSIZE / promonet.SAMPLE_RATE,
            fmin=pysodic.FMIN,
            fmax=pysodic.FMAX,
            batch_size=1024,
            interp_unvoiced_at=0.1625,
            gpu=gpu
        )
>>>>>>> 1aa0ad95
<|MERGE_RESOLUTION|>--- conflicted
+++ resolved
@@ -5,14 +5,11 @@
 
 import ppgs
 import pysodic
-<<<<<<< HEAD
+import penn
 import tqdm
 import pyfoal
 import pypar
 import torchaudio
-=======
-import penn
->>>>>>> 1aa0ad95
 
 import promonet
 
@@ -100,7 +97,6 @@
     if 'prosody' in features:
         print(f"starting prosody preprocessing {len(audio_files)} audio files")
         prefixes = [file.parent / file.stem for file in audio_files]
-<<<<<<< HEAD
 
         hopsize=promonet.HOPSIZE / promonet.SAMPLE_RATE
 
@@ -108,7 +104,7 @@
             pysodic.from_file_to_file,
             hopsize=hopsize,
             window_size=promonet.WINDOW_SIZE / promonet.SAMPLE_RATE,
-            voicing_threshold=0.,
+            voicing_threshold=0.1625,
             gpu=gpu)
         iterator = tqdm.tqdm(
             zip(audio_files, prefixes),
@@ -170,21 +166,7 @@
         #     promonet.WINDOW_SIZE / promonet.SAMPLE_RATE,
         #     voicing_threshold=0.,
         #     gpu=gpu)
-
-def pyfoal_one_file(text_file, audio_file, output_file):
-    try:
-        pyfoal.baselines.p2fa.from_file_to_file(text_file, audio_file, output_file)
-    except IndexError:
-        return audio_file
-=======
-        pysodic.from_files_to_files(
-            audio_files,
-            prefixes,
-            # text_files,
-            hopsize=promonet.HOPSIZE / promonet.SAMPLE_RATE,
-            window_size=promonet.WINDOW_SIZE / promonet.SAMPLE_RATE,
-            voicing_threshold=0.1625,
-            gpu=gpu)
+    
     if 'pitch' in features:
         print(f"starting pitch preprocessing {len(audio_files)} audio files")
         prefixes = [file.parent / file.stem for file in audio_files]
@@ -198,4 +180,9 @@
             interp_unvoiced_at=0.1625,
             gpu=gpu
         )
->>>>>>> 1aa0ad95
+
+def pyfoal_one_file(text_file, audio_file, output_file):
+    try:
+        pyfoal.baselines.p2fa.from_file_to_file(text_file, audio_file, output_file)
+    except IndexError:
+        return audio_file