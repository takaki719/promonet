import torch

import promonet


###############################################################################
# Sampler selection
###############################################################################


def sampler(dataset, partition):
    """Create batch sampler"""
    # Deterministic random sampler for training
    if partition.startswith('train'):
        return Sampler(dataset)

    # Sample validation and test data sequentially
    elif partition.startswith('test') or partition.startswith('valid'):
        return torch.utils.data.BatchSampler(
            torch.utils.data.SequentialSampler(dataset),
            1,
            False)

    else:
        raise ValueError(f'Partition {partition} is not defined')


###############################################################################
# Samplers
###############################################################################


class Sampler:

    def __init__(self, dataset, max_frames = promonet.MAX_TRAINING_FRAMES, variable_batch = promonet.VARIABLE_BATCH):
        self.max_frames = max_frames
        self.epoch = 0
        self.length = len(dataset)
        self.buckets = dataset.buckets()
        self.variable_batch = variable_batch

    def __iter__(self):
        return iter(self.batch())

    def __len__(self):
<<<<<<< HEAD
        return len(self.batch())
=======
        if self.variable_batch:
            return len(self.batch())
        else:
            return self.length
>>>>>>> 9d6a5fa3

    def batch(self):
        """Produces batch indices for one epoch"""
        # Deterministic shuffling based on epoch
        generator = torch.Generator()
        generator.manual_seed(promonet.RANDOM_SEED + self.epoch)

        # Make batches with roughly equal number of frames
        batches = []
        for max_length, bucket in self.buckets:

            # Shuffle bucket
            bucket = bucket[
                torch.randperm(len(bucket), generator=generator).tolist()]

            # Get current batch size
            if self.variable_batch:
                size = self.max_frames // max_length
                #print(size)
            else:
                size = promonet.BATCH_SIZE

            # Make batches
            batches.extend(
                [bucket[i:i + size] for i in range(0, len(bucket), size)])

        # Shuffle
        return [
            batches[i] for i in
            torch.randperm(len(batches), generator=generator).tolist()]

    def set_epoch(self, epoch):
        self.epoch = epoch<|MERGE_RESOLUTION|>--- conflicted
+++ resolved
@@ -43,14 +43,7 @@
         return iter(self.batch())
 
     def __len__(self):
-<<<<<<< HEAD
         return len(self.batch())
-=======
-        if self.variable_batch:
-            return len(self.batch())
-        else:
-            return self.length
->>>>>>> 9d6a5fa3
 
     def batch(self):
         """Produces batch indices for one epoch"""
