--- conflicted
+++ resolved
@@ -20,8 +20,5 @@
 # Phonemic posteriorgram conditioning
 PPG_FEATURES = True
 PPG_MODEL = 'w2v2fb'
-<<<<<<< HEAD
-=======
 NUM_WORKERS = 6
->>>>>>> b6d7921d
 PPG_CHANNELS = 42